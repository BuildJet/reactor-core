--- conflicted
+++ resolved
@@ -36,17 +36,12 @@
 import java.util.function.BiFunction;
 import java.util.function.Consumer;
 
-import org.assertj.core.api.Assertions;
 import org.assertj.core.api.Condition;
-<<<<<<< HEAD
-import org.junit.After;
-=======
 import org.junit.jupiter.api.AfterEach;
->>>>>>> afad7802
+import org.junit.jupiter.api.Test;
+import org.junit.jupiter.api.Timeout;
 import org.junit.Assert;
-import org.junit.jupiter.api.Test;
-
-import org.junit.jupiter.api.Timeout;
+
 import reactor.core.Disposable;
 import reactor.core.Disposables;
 import reactor.core.Exceptions;
@@ -941,8 +936,8 @@
 		}
 	}
 
-<<<<<<< HEAD
-	@Test(timeout = 5000)
+	@Test
+	@Timeout(5)
 	public void boundedElasticSchedulerThreadCheck() throws Exception {
 		Scheduler s = Schedulers.newBoundedElastic(4, Integer.MAX_VALUE,"boundedElasticSchedulerThreadCheck");
 		try {
@@ -966,11 +961,8 @@
 		}
 	}
 
-	@Test(timeout = 5000)
-=======
 	@Test
 	@Timeout(5)
->>>>>>> afad7802
 	public void executorThreadCheck() throws Exception{
 		ExecutorService es = Executors.newSingleThreadExecutor();
 		Scheduler s = Schedulers.fromExecutor(es::execute);
