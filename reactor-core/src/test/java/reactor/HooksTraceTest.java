/*
 * Copyright (c) 2011-2017 Pivotal Software Inc, All Rights Reserved.
 *
 * Licensed under the Apache License, Version 2.0 (the "License");
 * you may not use this file except in compliance with the License.
 * You may obtain a copy of the License at
 *
 *       https://www.apache.org/licenses/LICENSE-2.0
 *
 * Unless required by applicable law or agreed to in writing, software
 * distributed under the License is distributed on an "AS IS" BASIS,
 * WITHOUT WARRANTIES OR CONDITIONS OF ANY KIND, either express or implied.
 * See the License for the specific language governing permissions and
 * limitations under the License.
 */

package reactor;

import java.util.ArrayList;
import java.util.List;

import org.junit.After;
import org.junit.Assert;
import org.junit.Test;
import org.reactivestreams.Publisher;

import reactor.core.Scannable;
import reactor.core.publisher.ConnectableFlux;
import reactor.core.publisher.Flux;
import reactor.core.publisher.Hooks;
import reactor.core.publisher.Mono;
import reactor.test.StepVerifier;

import static org.assertj.core.api.Assertions.*;

/**
 * @author Stephane Maldini
 */
public class HooksTraceTest {

	@After
	public void resetHooks() {
		Hooks.resetOnEachOperator();
		Hooks.resetOnLastOperator();
		Hooks.resetOnOperatorDebug();
	}

	@Test
	public void testTrace() {
		Hooks.onOperatorDebug();
<<<<<<< HEAD
		try {
			Mono.fromCallable(() -> {
				throw new RuntimeException();
			})
			    .map(d -> d)
			    .block();
		}
		catch(Exception e){
			e.printStackTrace();
			Assert.assertTrue(e.getSuppressed()[0].getMessage().contains("MonoCallable"));
			return;
		}
		throw new IllegalStateException();
=======

		assertThatExceptionOfType(RuntimeException.class).isThrownBy(() ->
				Mono.fromCallable(() -> {
					throw new RuntimeException("test");
				})
				    .map(d -> d)
				    .block()
		).satisfies(r -> assertThat(r.getSuppressed()[0]).hasMessageContaining("Assembly trace from producer [reactor.core.publisher.MonoCallable]"));
>>>>>>> bde41ea9
	}

	@Test
	public void testTrace2() {
		Hooks.onOperatorDebug();

		assertThatExceptionOfType(RuntimeException.class).isThrownBy(() ->
			Mono.just(1)
			    .map(d -> {
				    throw new RuntimeException();
			    })
			    .filter(d -> true)
			    .doOnNext(d -> System.currentTimeMillis())
			    .map(d -> d)
<<<<<<< HEAD
			    .block();
		}
		catch(Exception e){
			e.printStackTrace();
			Assert.assertTrue(e.getSuppressed()[0].getMessage().contains
					("HooksTraceTest.java:"));
			Assert.assertTrue(e.getSuppressed()[0].getMessage().contains("|_      Mono.map ⇢ at reactor.HooksTraceTest.testTrace2(HooksTraceTest.java:"));
			return;
		}
		throw new IllegalStateException();
=======
			    .block()
		).satisfies(e -> assertThat(e.getSuppressed()[0])
				.hasMessageContaining("HooksTraceTest.java:")
				.hasMessageContaining("|_\tMono.map ⇢ reactor.HooksTraceTest.lambda$testTrace2$8(HooksTraceTest.java:")
		);
>>>>>>> bde41ea9
	}

	@Test
	public void testTrace3() {
		Hooks.onOperatorDebug();
<<<<<<< HEAD
		try {
			Flux.just(1)
			    .map(d -> {
				    throw new RuntimeException();
			    })
			    .share()
			    .filter(d -> true)
			    .doOnNext(d -> System.currentTimeMillis())
			    .map(d -> d)
			    .blockLast();
		}
		catch(Exception e){
			e.printStackTrace();
			Assert.assertTrue(e.getSuppressed()[0].getMessage().contains
					("HooksTraceTest.java:"));
			Assert.assertTrue(e.getSuppressed()[0].getMessage().contains("|_    Flux.share ⇢ at reactor.HooksTraceTest.testTrace3(HooksTraceTest.java:"));
			return;
		}
		throw new IllegalStateException();
=======
		assertThatExceptionOfType(RuntimeException.class).isThrownBy(() ->
				Flux.just(1)
				    .map(d -> {
					    throw new RuntimeException();
				    })
				    .share()
				    .filter(d -> true)
				    .doOnNext(d -> System.currentTimeMillis())
				    .map(d -> d)
				    .blockLast()
		).satisfies(e -> assertThat(e.getSuppressed()[0])
				.hasMessageContaining("HooksTraceTest.java:")
				.hasMessageContaining("|_\tFlux.share ⇢ reactor.HooksTraceTest.lambda$testTrace3$14(HooksTraceTest.java:")
		);
>>>>>>> bde41ea9
	}

	@Test
	public void testTraceDefer() {
		Hooks.onOperatorDebug();
		try {
			//avoid wrapping this in yet another lambda (eg. AssertJ assertThatExceptionOfType().isThrownBy)
			//because in Java 8 at least it seems to cause the StackTraceElement to miss the method name: `lambda$null$xxx`
			Mono.defer(() -> Mono.just(1)
			                     .flatMap(d -> Mono.error(new IllegalStateException("boom")))
			                     .filter(d -> true)
			                     .doOnNext(d -> System.currentTimeMillis())
			                     .map(d -> d))
			    .block();
			fail("Expected IllegalStateException here");
		}
<<<<<<< HEAD
		catch(Exception e){
			e.printStackTrace();
			Assert.assertTrue(e.getSuppressed()[0].getMessage().contains
					("HooksTraceTest.java:"));
			Assert.assertTrue(e.getSuppressed()[0].getMessage().contains("|_  Mono.flatMap ⇢ at reactor.HooksTraceTest.lambda$testTraceDefer$14(HooksTraceTest.java:"));
			return;
		}
		throw new IllegalStateException();
=======
		catch (IllegalStateException ise) {
			assertThat(ise.getSuppressed()[0])
					.hasMessageContaining("HooksTraceTest.java:")
					.hasMessageContaining("|_\tMono.flatMap ⇢ reactor.HooksTraceTest.lambda$testTraceDefer$20(HooksTraceTest.java:");
		}
>>>>>>> bde41ea9
	}

	@Test
	public void testTraceComposed() {
		Hooks.onOperatorDebug();
<<<<<<< HEAD
		try {
			Mono.just(1)
			    .flatMap(d -> Mono.error(new RuntimeException()))
			    .filter(d -> true)
			    .doOnNext(d -> System.currentTimeMillis())
			    .map(d -> d)
			    .block();
		}
		catch (Exception e) {
			e.printStackTrace();
			Assert.assertTrue(e.getSuppressed()[0].getMessage()
			                                      .contains("HooksTraceTest.java:"));
			Assert.assertTrue(e.getSuppressed()[0].getMessage()
			                                      .contains("|_  Mono.flatMap ⇢ at reactor.HooksTraceTest.testTraceComposed(HooksTraceTest.java:"));
			return;
		}
		throw new IllegalStateException();
=======
		assertThatExceptionOfType(RuntimeException.class).isThrownBy(() ->
				Mono.just(1)
				    .flatMap(d -> Mono.error(new RuntimeException()))
				    .filter(d -> true)
				    .doOnNext(d -> System.currentTimeMillis())
				    .map(d -> d)
				    .block()
		).satisfies(e -> assertThat(e.getSuppressed()[0])
				.hasMessageContaining("HooksTraceTest.java:")
				.hasMessageContaining("|_\tMono.flatMap ⇢ reactor.HooksTraceTest.lambda$testTraceComposed$25(HooksTraceTest.java:")
		);
>>>>>>> bde41ea9
	}

	@Test
	public void testTraceComposed2() {
		Hooks.onOperatorDebug();
<<<<<<< HEAD
		try {
			Flux.just(1)
			    .flatMap(d -> {
				    throw new RuntimeException();
			    })
			    .filter(d -> true)
			    .doOnNext(d -> System.currentTimeMillis())
			    .map(d -> d)
			    .blockLast();
		}
		catch(Exception e){
			e.printStackTrace();
			Assert.assertTrue(e.getSuppressed()[0].getMessage().contains
					("HooksTraceTest.java:"));
			assertThat(e.getSuppressed()[0].getMessage()).contains("|_  Flux.flatMap ⇢ at reactor.HooksTraceTest.testTraceComposed2(HooksTraceTest.java:");
			return;
		}
		throw new IllegalStateException();
=======
		assertThatExceptionOfType(RuntimeException.class).isThrownBy(() ->
				Flux.just(1)
				    .flatMap(d -> {
					    throw new RuntimeException();
				    })
				    .filter(d -> true)
				    .doOnNext(d -> System.currentTimeMillis())
				    .map(d -> d)
				    .blockLast()
		).satisfies(e -> assertThat(e.getSuppressed()[0])
				.hasMessageContaining("HooksTraceTest.java:")
				.hasMessageContaining("|_\tFlux.flatMap ⇢ reactor.HooksTraceTest.lambda$testTraceComposed2$31(HooksTraceTest.java:")
		);
>>>>>>> bde41ea9
	}

	@Test
	public void testOnLastPublisher() {
		List<Publisher> l = new ArrayList<>();
		Hooks.onLastOperator(p -> {
			System.out.println(Scannable.from(p).parents().count());
			System.out.println(Scannable.from(p).stepName());
			l.add(p);
			return p;
		});
		StepVerifier.create(Flux.just(1, 2, 3)
		                        .map(m -> m)
		                        .takeUntilOther(Mono.never())
		                        .flatMap(d -> Mono.just(d).hide()))
		            .expectNext(1, 2, 3)
		            .verifyComplete();

		assertThat(l).hasSize(5);
	}

	@Test
	public void testMultiReceiver() {
		Hooks.onOperatorDebug();
		ConnectableFlux<?> t = Flux.empty()
<<<<<<< HEAD
		    .then(Mono.defer(() -> {
			    throw new RuntimeException();
		    })).flux().publish();

		t.map(d -> d).subscribe(null,
				e -> assertThat(e.getSuppressed()[0].getMessage()).contains("\t|_ Flux.publish"));

		t.filter(d -> true).subscribe(null, e -> {
			assertThat(e.getSuppressed()[0].getMessage()).contains("\t|_____ Flux.publish");
		});
		t.distinct().subscribe(null, e -> {
			assertThat(e.getSuppressed()[0].getMessage()).contains("\t|_________  Flux.publish");
		});

		t.connect();
	}

	@Test
	public void lastOperatorTest() {
		Hooks.onLastOperator(Operators.lift((sc, sub) ->
				new CoreSubscriber<Object>(){
					@Override
					public void onSubscribe(Subscription s) {
						sub.onSubscribe(s);
					}

					@Override
					public void onNext(Object o) {
						sub.onNext(((Integer)o) + 1);
					}

					@Override
					public void onError(Throwable t) {
						sub.onError(t);
					}
=======
		                           .then(Mono.defer(() -> {
			                           throw new RuntimeException();
		                           })).flux().publish();

		t.map(d -> d).subscribe(null,
				e -> Assert.assertTrue(e.getSuppressed()[0].getMessage().contains
						("\t|_\tFlux.publish")));
>>>>>>> bde41ea9

		t.filter(d -> true).subscribe(null, e -> Assert.assertTrue(e.getSuppressed()[0].getMessage().contains
				("\t\t|_\tFlux.publish")));
		t.distinct().subscribe(null, e -> Assert.assertTrue(e.getSuppressed()[0].getMessage().contains
				("\t\t\t|_\tFlux.publish")));

<<<<<<< HEAD
		StepVerifier.create(ParallelFlux.from(Mono.just(1), Mono.just(1))
		                                .tag("metric", "test")
		                                .log()
		                                .log())
		            .expectNext(2, 2)
		            .verifyComplete();

		StepVerifier.create(Flux.just(1, 2, 3)
		                        .log()
		                        .log())
		            .expectNext(1, 2, 3)
		            .verifyComplete();

		StepVerifier.create(Mono.just(1)
		                        .log()
		                        .log())
		            .expectNext(1)
		            .verifyComplete();

		StepVerifier.create(ParallelFlux.from(Mono.just(1), Mono.just(1))
		                                .log()
		                                .log())
		            .expectNext(1, 1)
		            .verifyComplete();
	}

	@Test
	public void eachOperatorTest() {
		Hooks.onEachOperator(Operators.lift((sc, sub) ->
				new CoreSubscriber<Object>(){
					@Override
					public void onSubscribe(Subscription s) {
						sub.onSubscribe(s);
					}

					@Override
					public void onNext(Object o) {
						sub.onNext(((Integer)o) + 1);
					}

					@Override
					public void onError(Throwable t) {
						sub.onError(t);
					}

					@Override
					public void onComplete() {
						sub.onComplete();
					}
				}));

		StepVerifier.create(Flux.just(1, 2, 3)
		                        .log()
		                        .log())
		            .expectNext(4, 5, 6)
		            .verifyComplete();

		StepVerifier.create(Mono.just(1)
		                        .log()
		                        .log())
		            .expectNext(4)
		            .verifyComplete();

		StepVerifier.create(ParallelFlux.from(Mono.just(1), Mono.just(1))
		                                .log()
		                                .log())
		            .expectNext(6, 6)
		            .verifyComplete();
=======
		t.connect();
>>>>>>> bde41ea9
	}

}<|MERGE_RESOLUTION|>--- conflicted
+++ resolved
@@ -19,16 +19,18 @@
 import java.util.ArrayList;
 import java.util.List;
 
-import org.junit.After;
-import org.junit.Assert;
 import org.junit.Test;
 import org.reactivestreams.Publisher;
-
+import org.reactivestreams.Subscription;
+
+import reactor.core.CoreSubscriber;
 import reactor.core.Scannable;
 import reactor.core.publisher.ConnectableFlux;
 import reactor.core.publisher.Flux;
 import reactor.core.publisher.Hooks;
 import reactor.core.publisher.Mono;
+import reactor.core.publisher.Operators;
+import reactor.core.publisher.ParallelFlux;
 import reactor.test.StepVerifier;
 
 import static org.assertj.core.api.Assertions.*;
@@ -38,31 +40,9 @@
  */
 public class HooksTraceTest {
 
-	@After
-	public void resetHooks() {
-		Hooks.resetOnEachOperator();
-		Hooks.resetOnLastOperator();
-		Hooks.resetOnOperatorDebug();
-	}
-
 	@Test
 	public void testTrace() {
 		Hooks.onOperatorDebug();
-<<<<<<< HEAD
-		try {
-			Mono.fromCallable(() -> {
-				throw new RuntimeException();
-			})
-			    .map(d -> d)
-			    .block();
-		}
-		catch(Exception e){
-			e.printStackTrace();
-			Assert.assertTrue(e.getSuppressed()[0].getMessage().contains("MonoCallable"));
-			return;
-		}
-		throw new IllegalStateException();
-=======
 
 		assertThatExceptionOfType(RuntimeException.class).isThrownBy(() ->
 				Mono.fromCallable(() -> {
@@ -71,7 +51,6 @@
 				    .map(d -> d)
 				    .block()
 		).satisfies(r -> assertThat(r.getSuppressed()[0]).hasMessageContaining("Assembly trace from producer [reactor.core.publisher.MonoCallable]"));
->>>>>>> bde41ea9
 	}
 
 	@Test
@@ -86,50 +65,16 @@
 			    .filter(d -> true)
 			    .doOnNext(d -> System.currentTimeMillis())
 			    .map(d -> d)
-<<<<<<< HEAD
-			    .block();
-		}
-		catch(Exception e){
-			e.printStackTrace();
-			Assert.assertTrue(e.getSuppressed()[0].getMessage().contains
-					("HooksTraceTest.java:"));
-			Assert.assertTrue(e.getSuppressed()[0].getMessage().contains("|_      Mono.map ⇢ at reactor.HooksTraceTest.testTrace2(HooksTraceTest.java:"));
-			return;
-		}
-		throw new IllegalStateException();
-=======
 			    .block()
 		).satisfies(e -> assertThat(e.getSuppressed()[0])
 				.hasMessageContaining("HooksTraceTest.java:")
-				.hasMessageContaining("|_\tMono.map ⇢ reactor.HooksTraceTest.lambda$testTrace2$8(HooksTraceTest.java:")
+				.hasMessageContaining("|_      Mono.map ⇢ at reactor.HooksTraceTest.lambda$testTrace2$8(HooksTraceTest.java:")
 		);
->>>>>>> bde41ea9
 	}
 
 	@Test
 	public void testTrace3() {
 		Hooks.onOperatorDebug();
-<<<<<<< HEAD
-		try {
-			Flux.just(1)
-			    .map(d -> {
-				    throw new RuntimeException();
-			    })
-			    .share()
-			    .filter(d -> true)
-			    .doOnNext(d -> System.currentTimeMillis())
-			    .map(d -> d)
-			    .blockLast();
-		}
-		catch(Exception e){
-			e.printStackTrace();
-			Assert.assertTrue(e.getSuppressed()[0].getMessage().contains
-					("HooksTraceTest.java:"));
-			Assert.assertTrue(e.getSuppressed()[0].getMessage().contains("|_    Flux.share ⇢ at reactor.HooksTraceTest.testTrace3(HooksTraceTest.java:"));
-			return;
-		}
-		throw new IllegalStateException();
-=======
 		assertThatExceptionOfType(RuntimeException.class).isThrownBy(() ->
 				Flux.just(1)
 				    .map(d -> {
@@ -142,9 +87,8 @@
 				    .blockLast()
 		).satisfies(e -> assertThat(e.getSuppressed()[0])
 				.hasMessageContaining("HooksTraceTest.java:")
-				.hasMessageContaining("|_\tFlux.share ⇢ reactor.HooksTraceTest.lambda$testTrace3$14(HooksTraceTest.java:")
+				.hasMessageContaining("|_    Flux.share ⇢ at reactor.HooksTraceTest.lambda$testTrace3$14(HooksTraceTest.java:")
 		);
->>>>>>> bde41ea9
 	}
 
 	@Test
@@ -161,46 +105,16 @@
 			    .block();
 			fail("Expected IllegalStateException here");
 		}
-<<<<<<< HEAD
-		catch(Exception e){
-			e.printStackTrace();
-			Assert.assertTrue(e.getSuppressed()[0].getMessage().contains
-					("HooksTraceTest.java:"));
-			Assert.assertTrue(e.getSuppressed()[0].getMessage().contains("|_  Mono.flatMap ⇢ at reactor.HooksTraceTest.lambda$testTraceDefer$14(HooksTraceTest.java:"));
-			return;
-		}
-		throw new IllegalStateException();
-=======
 		catch (IllegalStateException ise) {
 			assertThat(ise.getSuppressed()[0])
 					.hasMessageContaining("HooksTraceTest.java:")
-					.hasMessageContaining("|_\tMono.flatMap ⇢ reactor.HooksTraceTest.lambda$testTraceDefer$20(HooksTraceTest.java:");
+					.hasMessageContaining("|_  Mono.flatMap ⇢ at reactor.HooksTraceTest.lambda$testTraceDefer$20(HooksTraceTest.java:");
 		}
->>>>>>> bde41ea9
 	}
 
 	@Test
 	public void testTraceComposed() {
 		Hooks.onOperatorDebug();
-<<<<<<< HEAD
-		try {
-			Mono.just(1)
-			    .flatMap(d -> Mono.error(new RuntimeException()))
-			    .filter(d -> true)
-			    .doOnNext(d -> System.currentTimeMillis())
-			    .map(d -> d)
-			    .block();
-		}
-		catch (Exception e) {
-			e.printStackTrace();
-			Assert.assertTrue(e.getSuppressed()[0].getMessage()
-			                                      .contains("HooksTraceTest.java:"));
-			Assert.assertTrue(e.getSuppressed()[0].getMessage()
-			                                      .contains("|_  Mono.flatMap ⇢ at reactor.HooksTraceTest.testTraceComposed(HooksTraceTest.java:"));
-			return;
-		}
-		throw new IllegalStateException();
-=======
 		assertThatExceptionOfType(RuntimeException.class).isThrownBy(() ->
 				Mono.just(1)
 				    .flatMap(d -> Mono.error(new RuntimeException()))
@@ -210,34 +124,13 @@
 				    .block()
 		).satisfies(e -> assertThat(e.getSuppressed()[0])
 				.hasMessageContaining("HooksTraceTest.java:")
-				.hasMessageContaining("|_\tMono.flatMap ⇢ reactor.HooksTraceTest.lambda$testTraceComposed$25(HooksTraceTest.java:")
+				.hasMessageContaining("|_  Mono.flatMap ⇢ at reactor.HooksTraceTest.lambda$testTraceComposed$25(HooksTraceTest.java:")
 		);
->>>>>>> bde41ea9
 	}
 
 	@Test
 	public void testTraceComposed2() {
 		Hooks.onOperatorDebug();
-<<<<<<< HEAD
-		try {
-			Flux.just(1)
-			    .flatMap(d -> {
-				    throw new RuntimeException();
-			    })
-			    .filter(d -> true)
-			    .doOnNext(d -> System.currentTimeMillis())
-			    .map(d -> d)
-			    .blockLast();
-		}
-		catch(Exception e){
-			e.printStackTrace();
-			Assert.assertTrue(e.getSuppressed()[0].getMessage().contains
-					("HooksTraceTest.java:"));
-			assertThat(e.getSuppressed()[0].getMessage()).contains("|_  Flux.flatMap ⇢ at reactor.HooksTraceTest.testTraceComposed2(HooksTraceTest.java:");
-			return;
-		}
-		throw new IllegalStateException();
-=======
 		assertThatExceptionOfType(RuntimeException.class).isThrownBy(() ->
 				Flux.just(1)
 				    .flatMap(d -> {
@@ -249,9 +142,8 @@
 				    .blockLast()
 		).satisfies(e -> assertThat(e.getSuppressed()[0])
 				.hasMessageContaining("HooksTraceTest.java:")
-				.hasMessageContaining("|_\tFlux.flatMap ⇢ reactor.HooksTraceTest.lambda$testTraceComposed2$31(HooksTraceTest.java:")
+				.hasMessageContaining("|_  Flux.flatMap ⇢ at reactor.HooksTraceTest.lambda$testTraceComposed2$31(HooksTraceTest.java:")
 		);
->>>>>>> bde41ea9
 	}
 
 	@Test
@@ -277,7 +169,6 @@
 	public void testMultiReceiver() {
 		Hooks.onOperatorDebug();
 		ConnectableFlux<?> t = Flux.empty()
-<<<<<<< HEAD
 		    .then(Mono.defer(() -> {
 			    throw new RuntimeException();
 		    })).flux().publish();
@@ -313,22 +204,75 @@
 					public void onError(Throwable t) {
 						sub.onError(t);
 					}
-=======
-		                           .then(Mono.defer(() -> {
-			                           throw new RuntimeException();
-		                           })).flux().publish();
-
-		t.map(d -> d).subscribe(null,
-				e -> Assert.assertTrue(e.getSuppressed()[0].getMessage().contains
-						("\t|_\tFlux.publish")));
->>>>>>> bde41ea9
-
-		t.filter(d -> true).subscribe(null, e -> Assert.assertTrue(e.getSuppressed()[0].getMessage().contains
-				("\t\t|_\tFlux.publish")));
-		t.distinct().subscribe(null, e -> Assert.assertTrue(e.getSuppressed()[0].getMessage().contains
-				("\t\t\t|_\tFlux.publish")));
-
-<<<<<<< HEAD
+
+					@Override
+					public void onComplete() {
+						sub.onComplete();
+					}
+				}));
+
+		StepVerifier.create(Flux.just(1, 2, 3)
+		                        .log()
+		                        .log())
+		            .expectNext(2, 3, 4)
+		            .verifyComplete();
+
+		StepVerifier.create(Mono.just(1)
+		                        .log()
+		                        .log())
+		            .expectNext(2)
+		            .verifyComplete();
+
+		StepVerifier.create(ParallelFlux.from(Mono.just(1), Mono.just(1))
+		                        .log()
+		                        .log())
+		            .expectNext(2, 2)
+		            .verifyComplete();
+
+		Hooks.resetOnLastOperator();
+	}
+
+	@Test
+	public void lastOperatorFilterTest() {
+		Hooks.onLastOperator(Operators.lift(sc -> sc.tags()
+		                                            .anyMatch(t -> t.getT1()
+		                                                            .contains("metric")),
+				(sc, sub) -> new CoreSubscriber<Object>() {
+					@Override
+					public void onSubscribe(Subscription s) {
+						sub.onSubscribe(s);
+					}
+
+					@Override
+					public void onNext(Object o) {
+						sub.onNext(((Integer) o) + 1);
+					}
+
+					@Override
+					public void onError(Throwable t) {
+						sub.onError(t);
+					}
+
+					@Override
+					public void onComplete() {
+						sub.onComplete();
+					}
+				}));
+
+		StepVerifier.create(Flux.just(1, 2, 3)
+		                        .tag("metric", "test")
+		                        .log()
+		                        .log())
+		            .expectNext(2, 3, 4)
+		            .verifyComplete();
+
+		StepVerifier.create(Mono.just(1)
+		                        .tag("metric", "test")
+		                        .log()
+		                        .log())
+		            .expectNext(2)
+		            .verifyComplete();
+
 		StepVerifier.create(ParallelFlux.from(Mono.just(1), Mono.just(1))
 		                                .tag("metric", "test")
 		                                .log()
@@ -395,11 +339,8 @@
 		StepVerifier.create(ParallelFlux.from(Mono.just(1), Mono.just(1))
 		                                .log()
 		                                .log())
-		            .expectNext(6, 6)
-		            .verifyComplete();
-=======
-		t.connect();
->>>>>>> bde41ea9
+		            .expectNext(7, 7) //from now counts as an additional one
+		            .verifyComplete();
 	}
 
 }